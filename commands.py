--- conflicted
+++ resolved
@@ -33,13 +33,7 @@
     """
     print("Running\n", apple_script)
 
-    p = subprocess.Popen(['osascript', '-'], stdin=subprocess.PIPE, stdout=subprocess.PIPE, stderr=subprocess.PIPE)
-    stdout, stderr = p.communicate(apple_script.encode('utf-8'))
-
-    if p.returncode != 0:
-        raise Exception(stderr)
-
-    return stdout
+    return run_applescript(apple_script)
 
 @tool
 def chrome_javascript_action(javascript):
@@ -59,24 +53,8 @@
 
     Write the Javascript for the command:
     """
-    p = subprocess.Popen(['osascript', '-'], stdin=subprocess.PIPE, stdout=subprocess.PIPE, stderr=subprocess.PIPE)
 
-    javascript = javascript.replace('"', '\\"')
-
-    if javascript.startswith('open '):
-        return "Invalid command, not javascript"
-
-    script = f'''
-    tell application "Google Chrome"
-        tell active tab of front window
-            execute javascript "{javascript}"
-        end tell
-    end tell
-    '''
-    stdout, stderr = p.communicate(script.encode('utf-8'))
-
-    if p.returncode != 0:
-        raise Exception(stderr)
+    stdout = run_javascript(javascript)
 
     return f"""
     Current URL: {run_javascript('window.location.href')}
@@ -91,24 +69,15 @@
     
     The URL should be a string. For example: https://gmail.com
     """
-    p = subprocess.Popen(['osascript', '-'], stdin=subprocess.PIPE, stdout=subprocess.PIPE, stderr=subprocess.PIPE)
-
     script = f'''
     tell application "Google Chrome"
         open location "{url}"
     end tell
     '''
-    stdout, stderr = p.communicate(script.encode('utf-8'))
 
-    if p.returncode != 0:
-        raise Exception(stderr)
+    return run_applescript(script)
 
-    return stdout
-
-<<<<<<< HEAD
 def run_javascript(javascript):
-    p = subprocess.Popen(['osascript', '-'], stdin=subprocess.PIPE, stdout=subprocess.PIPE, stderr=subprocess.PIPE)
-
     javascript = javascript.replace('"', '\\"')
 
     if javascript.startswith('open '):
@@ -120,24 +89,19 @@
             execute javascript "{javascript}"
         end tell
     end tell
-=======
-def say_text(text):
+    '''
+    
+    return run_applescript(script)
+
+def run_applescript(applescript):
     p = subprocess.Popen(['osascript', '-'], stdin=subprocess.PIPE, stdout=subprocess.PIPE, stderr=subprocess.PIPE)
 
-    script = f'''
-    say "{text}"
->>>>>>> 8d966004
-    '''
-    stdout, stderr = p.communicate(script.encode('utf-8'))
+    stdout, stderr = p.communicate(applescript.encode('utf-8'))
 
     if p.returncode != 0:
         raise Exception(stderr)
 
     return stdout
 
-<<<<<<< HEAD
-=======
-
->>>>>>> 8d966004
-if __name__ == '__main__':
-    chrome_open_url('https://gmail.com')+def say_text(text):
+    run_applescript(f'say {text}')